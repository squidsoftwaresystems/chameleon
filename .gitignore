# Byte-compiled / optimized / DLL files
__pycache__/
*.py[cod]
*$py.class

# C extensions
*.so

# Distribution / packaging
.Python
build/
develop-eggs/
dist/
downloads/
eggs/
.eggs/
lib/
lib64/
parts/
sdist/
var/
wheels/
share/python-wheels/
*.egg-info/
.installed.cfg
*.egg
MANIFEST

# PyInstaller
#  Usually these files are written by a python script from a template
#  before PyInstaller builds the exe, so as to inject date/other infos into it.
*.manifest
*.spec

# Installer logs
pip-log.txt
pip-delete-this-directory.txt

# Unit test / coverage reports
htmlcov/
.tox/
.nox/
.coverage
.coverage.*
.cache
nosetests.xml
coverage.xml
*.cover
*.py,cover
.hypothesis/
.pytest_cache/
cover/

# Translations
*.mo
*.pot

# Django stuff:
*.log
local_settings.py
db.sqlite3
db.sqlite3-journal

# Flask stuff:
instance/
.webassets-cache

# Scrapy stuff:
.scrapy

# Sphinx documentation
docs/_build/

# PyBuilder
.pybuilder/
target/

# Jupyter Notebook
.ipynb_checkpoints

# IPython
profile_default/
ipython_config.py

# pyenv
#   For a library or package, you might want to ignore these files since the code is
#   intended to run in multiple environments; otherwise, check them in:
# .python-version

# pipenv
#   According to pypa/pipenv#598, it is recommended to include Pipfile.lock in version control.
#   However, in case of collaboration, if having platform-specific dependencies or dependencies
#   having no cross-platform support, pipenv may install dependencies that don't work, or not
#   install all needed dependencies.
#Pipfile.lock

# UV
#   Similar to Pipfile.lock, it is generally recommended to include uv.lock in version control.
#   This is especially recommended for binary packages to ensure reproducibility, and is more
#   commonly ignored for libraries.
#uv.lock

# poetry
#   Similar to Pipfile.lock, it is generally recommended to include poetry.lock in version control.
#   This is especially recommended for binary packages to ensure reproducibility, and is more
#   commonly ignored for libraries.
#   https://python-poetry.org/docs/basic-usage/#commit-your-poetrylock-file-to-version-control
#poetry.lock

# pdm
#   Similar to Pipfile.lock, it is generally recommended to include pdm.lock in version control.
#pdm.lock
#   pdm stores project-wide configurations in .pdm.toml, but it is recommended to not include it
#   in version control.
#   https://pdm.fming.dev/latest/usage/project/#working-with-version-control
.pdm.toml
.pdm-python
.pdm-build/

# PEP 582; used by e.g. github.com/David-OConnor/pyflow and github.com/pdm-project/pdm
__pypackages__/

# Celery stuff
celerybeat-schedule
celerybeat.pid

# SageMath parsed files
*.sage.py

# Environments
.env
.venv
env/
venv/
ENV/
env.bak/
venv.bak/
.python-version

# Spyder project settings
.spyderproject
.spyproject

# Rope project settings
.ropeproject

# mkdocs documentation
/site

# mypy
.mypy_cache/
.dmypy.json
dmypy.json

# Pyre type checker
.pyre/

# pytype static type analyzer
.pytype/

# Cython debug symbols
cython_debug/

# PyCharm
#  JetBrains specific template is maintained in a separate JetBrains.gitignore that can
#  be found at https://github.com/github/gitignore/blob/main/Global/JetBrains.gitignore
#  and can be added to the global gitignore or merged into this file.  For a more nuclear
#  option (not recommended) you can uncomment the following to ignore the entire idea folder.
#.idea/

# PyPI configuration file
.pypirc

<<<<<<< HEAD
# Cached Data
data/
=======
# clangd files
compile_commands.json
>>>>>>> 3d797356
<|MERGE_RESOLUTION|>--- conflicted
+++ resolved
@@ -171,10 +171,5 @@
 # PyPI configuration file
 .pypirc
 
-<<<<<<< HEAD
 # Cached Data
-data/
-=======
-# clangd files
-compile_commands.json
->>>>>>> 3d797356
+data/